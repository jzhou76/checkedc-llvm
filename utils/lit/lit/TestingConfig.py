--- conflicted
+++ resolved
@@ -34,6 +34,7 @@
             pass_vars.append('INCLUDE')
             pass_vars.append('LIB')
             pass_vars.append('PATHEXT')
+            pass_vars.append('PROGRAMDATA')
             environment['PYTHONBUFFERED'] = '1'
 
         for var in pass_vars:
@@ -43,19 +44,6 @@
             if val:
                 environment[var] = val
 
-<<<<<<< HEAD
-=======
-        if sys.platform == 'win32':
-            environment.update({
-                    'INCLUDE' : os.environ.get('INCLUDE',''),
-                    'PATHEXT' : os.environ.get('PATHEXT',''),
-                    'PROGRAMDATA' : os.environ.get('PROGRAMDATA',''),
-                    'PYTHONUNBUFFERED' : '1',
-                    'TEMP' : os.environ.get('TEMP',''),
-                    'TMP' : os.environ.get('TMP',''),
-                    })
-
->>>>>>> b31f7903
         # Set the default available features based on the LitConfig.
         available_features = []
         if litConfig.useValgrind:
